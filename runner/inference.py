"""Script for running inference and sampling.

Sample command:
> python runner/inference.py
"""

import logging
import os
import sys
import shutil
import subprocess
import time
from datetime import datetime
from typing import Dict, Optional

import esm
import GPUtil
import hydra
import numpy as np
import pandas as pd
import torch
import tree
from biotite.sequence.io import fasta
from foldflow.data import residue_constants
from foldflow.data import utils as du
from omegaconf import DictConfig, OmegaConf
from openfold.data import data_transforms
from tools.analysis import metrics
from tools.analysis import utils as au

from runner import train

CA_IDX = residue_constants.atom_order["CA"]


def process_chain(design_pdb_feats):
    chain_feats = {
        "aatype": torch.tensor(design_pdb_feats["aatype"]).long(),
        "all_atom_positions": torch.tensor(design_pdb_feats["atom_positions"]).double(),
        "all_atom_mask": torch.tensor(design_pdb_feats["atom_mask"]).double(),
    }
    chain_feats = data_transforms.atom37_to_frames(chain_feats)
    chain_feats = data_transforms.make_atom14_masks(chain_feats)
    chain_feats = data_transforms.make_atom14_positions(chain_feats)
    chain_feats = data_transforms.atom37_to_torsion_angles()(chain_feats)
    seq_idx = design_pdb_feats["residue_index"] - np.min(design_pdb_feats["residue_index"]) + 1
    chain_feats["seq_idx"] = seq_idx
    chain_feats["res_mask"] = design_pdb_feats["bb_mask"]
    chain_feats["residue_index"] = design_pdb_feats["residue_index"]
    return chain_feats


def create_pad_feats(pad_amt):
    return {
        "res_mask": torch.ones(pad_amt),
        "fixed_mask": torch.zeros(pad_amt),
        "rigids_impute": torch.zeros((pad_amt, 4, 4)),
        "torsion_impute": torch.zeros((pad_amt, 7, 2)),
    }


class Sampler:
    def __init__(self, conf: DictConfig, conf_overrides: Dict = None):
        """Initialize sampler.

        Args:
            conf: inference config.
            gpu_id: GPU device ID.
            conf_overrides: Dict of fields to override with new values.
        """
        self._log = logging.getLogger(__name__)

        # Remove static type checking.
        OmegaConf.set_struct(conf, False)

        # Prepare configs.
        self._conf = conf
        self._infer_conf = conf.inference
        self._fm_conf = self._infer_conf.flow
        self._sample_conf = self._infer_conf.samples

        self._rng = np.random.default_rng(self._infer_conf.seed)

        # Set model hub directory for ESMFold.
        torch.hub.set_dir(self._infer_conf.pt_hub_dir)

        # Set-up accelerator
        if torch.cuda.is_available() and not self._infer_conf.disable_gpu:
            if self._infer_conf.gpu_id is None:
                available_gpus = "".join([str(x) for x in GPUtil.getAvailable(order="memory", limit=8)])
                self.device = f"cuda:{available_gpus[0]}"
            else:
                self.device = f"cuda:{self._infer_conf.gpu_id}"
        else:
            self.device = "cpu"
        self._log.info(f"Using device: {self.device}")

        # Set-up directories
        self._weights_path = self._infer_conf.weights_path
        output_dir = self._infer_conf.output_dir
        if self._infer_conf.name is None:
            dt_string = datetime.now().strftime("%dD_%mM_%YY_%Hh_%Mm_%Ss")
        else:
            dt_string = self._infer_conf.name
        self._output_dir = os.path.join(output_dir, dt_string)
        os.makedirs(self._output_dir, exist_ok=True)
        self._log.info(f"Saving results to {self._output_dir}")
        self._pmpnn_dir = self._infer_conf.pmpnn_dir

        config_path = os.path.join(self._output_dir, "inference_conf.yaml")
        with open(config_path, "w") as f:
            OmegaConf.save(config=self._conf, f=f)
        self._log.info(f"Saving inference config to {config_path}")

        # Load models and experiment
        weights_pkl = du.read_pkl(self._weights_path, use_torch=True, map_location=self.device)
        if conf.model.model_name == "ff1":
            self._load_ckpt_ff1(weights_pkl, conf_overrides)
        else:
<<<<<<< HEAD
            self._log.info(f"Loading weights from {self._weights_path}")
            self._conf.experiment.ckpt_dir = None
            self._conf.experiment.warm_start = None
            self.exp = train.Experiment(conf=self._conf, weights_pkl=weights_pkl)
=======
            deps = FF2Dependencies(conf)
            self.model = FF2Model.from_ckpt(weights_pkl, deps)
            self.exp = train.Experiment(conf=self._conf)
>>>>>>> 68d2080e
            self.flow_matcher = self.exp.flow_matcher
        self.model = self.model.to(self.device)
        self.model.eval()
        self._folding_model = esm.pretrained.esmfold_v1().eval()
        self._folding_model = self._folding_model.to(self.device)

    def _load_ckpt_ff1(self, weights_pkl, conf_overrides):
        """Loads in model checkpoint."""
        self._log.info(f"Loading weights from {self._weights_path}")

        # Read checkpoint and create experiment.
        # Merge base experiment config with checkpoint config.
        try:
            model_conf = weights_pkl["conf"].model
            model_conf = {k.replace("diffuser", "flow_matcher"): v for k, v in model_conf}
            self._conf.model = OmegaConf.merge(self._conf.model, weights_pkl["conf"].model)
        except (AttributeError, KeyError):
            print("Checkpoint does not have model config. Skipping merge.")

        if conf_overrides is not None:
            self._conf = OmegaConf.merge(self._conf, conf_overrides)

        # Prepare model
        self._conf.experiment.ckpt_dir = None
        self._conf.experiment.warm_start = None
        self.exp = train.Experiment(conf=self._conf)
        self.model = self.exp.model

        # Remove module prefix if it exists.
        model_weights = weights_pkl["model"]
        model_weights = {k.replace("module.", ""): v for k, v in model_weights.items()}
        model_weights = {k.replace("score_model.", "vectorfield."): v for k, v in model_weights.items()}
        self.model.load_state_dict(model_weights)
        self.flow_matcher = self.exp.flow_matcher

    def run_sampling(self):
        """Sets up inference run.

        All outputs are written to
            {output_dir}/{date_time}
        where {output_dir} is created at initialization.
        """
        all_sample_lengths = range(
            self._sample_conf.min_length,
            self._sample_conf.max_length + 1,
            self._sample_conf.length_step,
        )
        for sample_length in all_sample_lengths:
            length_dir = os.path.join(self._output_dir, f"length_{sample_length}")
            os.makedirs(length_dir, exist_ok=True)
            self._log.info(f"Sampling length {sample_length}: {length_dir}")
            for sample_i in range(self._sample_conf.samples_per_length):
                sample_dir = os.path.join(length_dir, f"sample_{sample_i}")
                if os.path.isdir(sample_dir):
                    continue
                os.makedirs(sample_dir, exist_ok=True)
                sample_output = self.sample(sample_length)
                traj_paths = self.save_traj(
                    sample_output["prot_traj"],
                    sample_output["rigid_0_traj"],
                    np.ones(sample_length),
                    output_dir=sample_dir,
                )

                # Run ProteinMPNN
                pdb_path = traj_paths["sample_path"]
                sc_output_dir = os.path.join(sample_dir, "self_consistency")
                os.makedirs(sc_output_dir, exist_ok=True)
                shutil.copy(pdb_path, os.path.join(sc_output_dir, os.path.basename(pdb_path)))
                _ = self.run_self_consistency(sc_output_dir, pdb_path, motif_mask=None)
                self._log.info(f"Done sample {sample_i}: {pdb_path}")

    def save_traj(
        self,
        bb_prot_traj: np.ndarray,
        x0_traj: np.ndarray,
        flow_mask: np.ndarray,
        output_dir: str,
    ):
        """Writes final sample and reverse flow matching trajectory.

        Args:
            bb_prot_traj: [T, N, 37, 3] atom37 sampled flow matching states.
                T is number of time steps. First time step is t=eps,
                i.e. bb_prot_traj[0] is the final sample after reverse flow matching.
                N is number of residues.
            x0_traj: [T, N, 3] x_0 predictions of C-alpha at each time step.
            aatype: [T, N, 21] amino acid probability vector trajectory.
            res_mask: [N] residue mask.
            flow_mask: [N] which residues are flowed.
            output_dir: where to save samples.

        Returns:
            Dictionary with paths to saved samples.
                'sample_path': PDB file of final state of reverse trajectory.
                'traj_path': PDB file os all intermediate flowed states.
                'x0_traj_path': PDB file of C-alpha x_0 predictions at each state.
            b_factors are set to 100 for flowed residues and 0 for motif
            residues if there are any.
        """

        # Write sample.
        flow_mask = flow_mask.astype(bool)
        sample_path = os.path.join(output_dir, "sample")
        prot_traj_path = os.path.join(output_dir, "bb_traj")
        x0_traj_path = os.path.join(output_dir, "x0_traj")

        # Use b-factors to specify which residues are flowed.
        b_factors = np.tile((flow_mask * 100)[:, None], (1, 37))

        sample_path = au.write_prot_to_pdb(bb_prot_traj[0], sample_path, b_factors=b_factors)
        prot_traj_path = au.write_prot_to_pdb(bb_prot_traj, prot_traj_path, b_factors=b_factors)
        x0_traj_path = au.write_prot_to_pdb(x0_traj, x0_traj_path, b_factors=b_factors)
        return {
            "sample_path": sample_path,
            "traj_path": prot_traj_path,
            "x0_traj_path": x0_traj_path,
        }

    def run_self_consistency(
        self,
        decoy_pdb_dir: str,
        reference_pdb_path: str,
        motif_mask: Optional[np.ndarray] = None,
    ):
        """Run self-consistency on design proteins against reference protein.

        Args:
            decoy_pdb_dir: directory where designed protein files are stored.
            reference_pdb_path: path to reference protein file
            motif_mask: Optional mask of which residues are the motif.

        Returns:
            Writes ProteinMPNN outputs to decoy_pdb_dir/seqs
            Writes ESMFold outputs to decoy_pdb_dir/esmf
            Writes results in decoy_pdb_dir/sc_results.csv
        """

        # Run PorteinMPNN
        output_path = os.path.join(decoy_pdb_dir, "parsed_pdbs.jsonl")
        process = subprocess.Popen(
            [
                sys.executable,
                f"{self._pmpnn_dir}/helper_scripts/parse_multiple_chains.py",
                f"--input_path={decoy_pdb_dir}",
                f"--output_path={output_path}",
            ]
        )
        _ = process.wait()
        num_tries = 0
        ret = -1
        pmpnn_args = [
            sys.executable,
            f"{self._pmpnn_dir}/protein_mpnn_run.py",
            "--out_folder",
            decoy_pdb_dir,
            "--jsonl_path",
            output_path,
            "--num_seq_per_target",
            str(self._sample_conf.seq_per_sample),
            "--sampling_temp",
            "0.1",
            "--seed",
            str(self._infer_conf.seed),
            "--batch_size",
            "1",
        ]
        if self._infer_conf.gpu_id is not None:
            pmpnn_args.append("--device")
            pmpnn_args.append(str(self._infer_conf.gpu_id))
        while ret < 0:
            try:
                process = subprocess.Popen(pmpnn_args, stdout=subprocess.DEVNULL, stderr=subprocess.STDOUT)
                ret = process.wait()
            except Exception as e:
                num_tries += 1
                self._log.info(f"Failed ProteinMPNN. Attempt {num_tries}/5 {e}")
                torch.cuda.empty_cache()
                if num_tries > 4:
                    raise e
        mpnn_fasta_path = os.path.join(
            decoy_pdb_dir,
            "seqs",
            os.path.basename(reference_pdb_path).replace(".pdb", ".fa"),
        )

        # Run ESMFold on each ProteinMPNN sequence and calculate metrics.
        mpnn_results = {
            "tm_score": [],
            "sample_path": [],
            "header": [],
            "sequence": [],
            "rmsd": [],
        }
        if motif_mask is not None:
            # Only calculate motif RMSD if mask is specified.
            mpnn_results["motif_rmsd"] = []
        esmf_dir = os.path.join(decoy_pdb_dir, "esmf")
        os.makedirs(esmf_dir, exist_ok=True)
        fasta_seqs = fasta.FastaFile.read(mpnn_fasta_path)
        sample_feats = du.parse_pdb_feats("sample", reference_pdb_path)
        for i, (header, string) in enumerate(fasta_seqs.items()):
            # Run ESMFold
            esmf_sample_path = os.path.join(esmf_dir, f"sample_{i}.pdb")
            _ = self.run_folding(string, esmf_sample_path)
            esmf_feats = du.parse_pdb_feats("folded_sample", esmf_sample_path)
            sample_seq = du.aatype_to_seq(sample_feats["aatype"])

            # Calculate scTM of ESMFold outputs with reference protein
            _, tm_score = metrics.calc_tm_score(
                sample_feats["bb_positions"],
                esmf_feats["bb_positions"],
                sample_seq,
                sample_seq,
            )
            rmsd = metrics.calc_aligned_rmsd(sample_feats["bb_positions"], esmf_feats["bb_positions"])
            if motif_mask is not None:
                sample_motif = sample_feats["bb_positions"][motif_mask]
                of_motif = esmf_feats["bb_positions"][motif_mask]
                motif_rmsd = metrics.calc_aligned_rmsd(sample_motif, of_motif)
                mpnn_results["motif_rmsd"].append(motif_rmsd)
            mpnn_results["rmsd"].append(rmsd)
            mpnn_results["tm_score"].append(tm_score)
            mpnn_results["sample_path"].append(esmf_sample_path)
            mpnn_results["header"].append(header)
            mpnn_results["sequence"].append(string)

        # Save results to CSV
        csv_path = os.path.join(decoy_pdb_dir, "sc_results.csv")
        mpnn_results = pd.DataFrame(mpnn_results)
        mpnn_results.to_csv(csv_path)

    def run_folding(self, sequence, save_path):
        """Run ESMFold on sequence."""
        with torch.no_grad():
            output = self._folding_model.infer_pdb(sequence)

        with open(save_path, "w") as f:
            f.write(output)
        return output

    def sample(self, sample_length: int, context: Optional[torch.Tensor] = None):
        """Sample based on length.

        Args:
            sample_length: length to sample

        Returns:
            Sample outputs. See train.inference_fn.
        """
        # Process motif features.
        res_mask = np.ones(sample_length)
        fixed_mask = np.zeros_like(res_mask)
        aatype = torch.zeros(sample_length, dtype=torch.int32)
        chain_idx = torch.zeros_like(aatype)

        # Initialize data
        ref_sample = self.flow_matcher.sample_ref(
            n_samples=sample_length,
            as_tensor_7=True,
        )
        res_idx = torch.arange(1, sample_length + 1)
        init_feats = {
            "res_mask": res_mask,
            "seq_idx": res_idx,
            "fixed_mask": fixed_mask,
            "torsion_angles_sin_cos": np.zeros((sample_length, 7, 2)),
            "sc_ca_t": np.zeros((sample_length, 3)),
            "aatype": aatype,
            "chain_idx": chain_idx,
            **ref_sample,
        }
        # Add batch dimension and move to GPU.
        init_feats = tree.map_structure(lambda x: x if torch.is_tensor(x) else torch.tensor(x), init_feats)
        init_feats = tree.map_structure(lambda x: x[None].to(self.device), init_feats)

        # Run inference
        sample_out = self.exp.inference_fn(
            init_feats,
            num_t=self._fm_conf.num_t,
            min_t=self._fm_conf.min_t,
            aux_traj=True,
            noise_scale=self._fm_conf.noise_scale,
            context=context,
        )
        return tree.map_structure(lambda x: x[:, 0], sample_out)


@hydra.main(version_base=None, config_path="config/", config_name="inference")
def run(conf: DictConfig) -> None:
    # Read model checkpoint.
    print("Starting inference")
    start_time = time.time()
    sampler = Sampler(conf)
    sampler.run_sampling()
    elapsed_time = time.time() - start_time
    print(f"Finished in {elapsed_time:.2f}s")


if __name__ == "__main__":
    run()<|MERGE_RESOLUTION|>--- conflicted
+++ resolved
@@ -117,16 +117,10 @@
         if conf.model.model_name == "ff1":
             self._load_ckpt_ff1(weights_pkl, conf_overrides)
         else:
-<<<<<<< HEAD
             self._log.info(f"Loading weights from {self._weights_path}")
             self._conf.experiment.ckpt_dir = None
             self._conf.experiment.warm_start = None
             self.exp = train.Experiment(conf=self._conf, weights_pkl=weights_pkl)
-=======
-            deps = FF2Dependencies(conf)
-            self.model = FF2Model.from_ckpt(weights_pkl, deps)
-            self.exp = train.Experiment(conf=self._conf)
->>>>>>> 68d2080e
             self.flow_matcher = self.exp.flow_matcher
         self.model = self.model.to(self.device)
         self.model.eval()
